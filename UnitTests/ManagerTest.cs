﻿// The MIT License (MIT)
// 
// Copyright (c) 2015 Microsoft
// 
// Permission is hereby granted, free of charge, to any person obtaining a copy
// of this software and associated documentation files (the "Software"), to deal
// in the Software without restriction, including without limitation the rights
// to use, copy, modify, merge, publish, distribute, sublicense, and/or sell
// copies of the Software, and to permit persons to whom the Software is
// furnished to do so, subject to the following conditions:
// 
// The above copyright notice and this permission notice shall be included in all
// copies or substantial portions of the Software.
// 
// THE SOFTWARE IS PROVIDED "AS IS", WITHOUT WARRANTY OF ANY KIND, EXPRESS OR
// IMPLIED, INCLUDING BUT NOT LIMITED TO THE WARRANTIES OF MERCHANTABILITY,
// FITNESS FOR A PARTICULAR PURPOSE AND NONINFRINGEMENT. IN NO EVENT SHALL THE
// AUTHORS OR COPYRIGHT HOLDERS BE LIABLE FOR ANY CLAIM, DAMAGES OR OTHER
// LIABILITY, WHETHER IN AN ACTION OF CONTRACT, TORT OR OTHERWISE, ARISING FROM,
// OUT OF OR IN CONNECTION WITH THE SOFTWARE OR THE USE OR OTHER DEALINGS IN THE
// SOFTWARE.

namespace Microsoft.Diagnostics.Tracing.Logging.UnitTests
{
    using System;
    using System.Diagnostics.Tracing;
    using System.IO;
    using System.Threading;

    using NUnit.Framework;

    [TestFixture]
    public class ManagerTests
    {
        [Test]
        public void CheckedFileLoggerRotation()
        {
            // Create a file with a 5 minute rotation time, then attempt to rotate it every minute and ensure it
            // only changes names once.
            DateTime now = DateTime.UtcNow;
<<<<<<< HEAD
            using (var utcLogger = new FileBackedLogger("loctime", ".", LoggerType.TextLogFile,
                                                        LogManager.DefaultFileBufferSizeMB, 300,
                                                        FileBackedLogger.DefaultFilenameTemplate, false, TimeSpan.Zero, 0))
            {
                using (var localLogger = new FileBackedLogger("utctime", ".", LoggerType.TextLogFile,
                                                              LogManager.DefaultFileBufferSizeMB, 300,
                                                              FileBackedLogger.DefaultFilenameTemplate, true, TimeSpan.Zero, 0))
=======
            using (var utcLogger = new FileBackedLogger(
                new LogConfiguration("utctime", LogType.Text, LogManager.DefaultSubscriptions)
                {
                    Directory = ".",
                    RotationInterval = 300,
                    TimestampLocal = false,
                }))
            {
                using (var localLogger = new FileBackedLogger(
                    new LogConfiguration("loctime", LogType.Text, LogManager.DefaultSubscriptions)
                    {
                        Directory = ".",
                        RotationInterval = 300,
                        TimestampLocal = true,
                    }))
>>>>>>> cdb3bf45
                {
                    Assert.IsNotNull(utcLogger);
                    utcLogger.CheckedRotate(now);
                    string currentUtcFilename = utcLogger.Logger.Filename;
                    int utcFilenameChanges = 0;

                    Assert.IsNotNull(localLogger);
                    localLogger.CheckedRotate(now);
                    string currentLocalFilename = localLogger.Logger.Filename;
                    int localFilenameChanges = 0;

                    for (int i = 0; i < 5; ++i)
                    {
                        now += new TimeSpan(0, 1, 0);
                        utcLogger.CheckedRotate(now);
                        localLogger.CheckedRotate(now);

                        if (
                            string.Compare(currentUtcFilename, utcLogger.Logger.Filename,
                                           StringComparison.OrdinalIgnoreCase) !=
                            0)
                        {
                            ++utcFilenameChanges;
                            currentUtcFilename = utcLogger.Logger.Filename;
                        }

                        if (
                            string.Compare(currentLocalFilename, localLogger.Logger.Filename,
                                           StringComparison.OrdinalIgnoreCase) !=
                            0)
                        {
                            ++localFilenameChanges;
                            currentLocalFilename = localLogger.Logger.Filename;
                        }
                    }

                    Assert.AreEqual(1, utcFilenameChanges, "UTC timestamp filename changed more than once.");
                    Assert.AreEqual(1, localFilenameChanges, "Local timestamp filename changed more than once.");
                }
            }
        }

        [Test]
        public void CreateFileBackedLogger()
        {
            LogManager.Start();
            try
            {
<<<<<<< HEAD
                new FileBackedLogger("badlogger", ".", LoggerType.MemoryBuffer,
                                     LogManager.DefaultFileBufferSizeMB, 0,
                                     FileBackedLogger.DefaultFilenameTemplate,
                                     false, TimeSpan.Zero, 0);
=======
                new FileBackedLogger(new LogConfiguration("badlogger", LogType.MemoryBuffer,
                                                          LogManager.DefaultSubscriptions));
>>>>>>> cdb3bf45
                Assert.Fail();
            }
            catch (ArgumentException) { }

<<<<<<< HEAD
            using (var logger = new FileBackedLogger("testfile", ".", LoggerType.TextLogFile,
                                                     LogManager.DefaultFileBufferSizeMB, 0, "{0}", false, TimeSpan.Zero, 0))
=======
            using (var logger = new FileBackedLogger(
                new LogConfiguration("testfile", LogType.Text, LogManager.DefaultSubscriptions)
                {
                    Directory = Path.GetFullPath("."),
                    RotationInterval = 0,
                    FilenameTemplate = "{0}"
                }))
>>>>>>> cdb3bf45
            {
                Assert.IsNotNull(logger.Logger);
                Assert.AreEqual(0, logger.RotationInterval);
                string fullFilename = (logger.Logger as TextFileLogger).Filename;
                string dName = Path.GetDirectoryName(fullFilename);
                Assert.AreEqual(dName, Path.GetFullPath("."));
                string fName = Path.GetFileName(fullFilename);
                Assert.AreEqual(fName, "testfile.log");
            }

            LogManager.Shutdown();
        }

        [Test]
        public void DefaultDirectories()
        {
            string oldDataDir = Environment.GetEnvironmentVariable(LogManager.DataDirectoryEnvironmentVariable);

            LogManager.Shutdown();
            Environment.SetEnvironmentVariable(LogManager.DataDirectoryEnvironmentVariable, null);
            LogManager.Start();
            string expectedRoot = Path.GetFullPath(".\\logs");
            Assert.AreEqual(expectedRoot, LogManager.DefaultDirectory);
            // root / default directories have been combined.
            Assert.AreEqual(LogManager.DefaultDirectory, LogManager.DefaultDirectory);

            // unrooted DATADIR is ignored.
            LogManager.Shutdown();
            Environment.SetEnvironmentVariable(LogManager.DataDirectoryEnvironmentVariable, "unrooted");
            LogManager.Start();
            Assert.AreEqual(expectedRoot, LogManager.DefaultDirectory);
            // root / default directories have been combined.
            Assert.AreEqual(LogManager.DefaultDirectory, LogManager.DefaultDirectory);

            LogManager.Shutdown();
            Environment.SetEnvironmentVariable(LogManager.DataDirectoryEnvironmentVariable, "c:\\tmp");
            LogManager.Start();
            expectedRoot = "c:\\tmp\\logs";
            Assert.AreEqual(expectedRoot, LogManager.DefaultDirectory);
            // root / default directories have been combined.
            Assert.AreEqual(LogManager.DefaultDirectory, LogManager.DefaultDirectory);

            LogManager.Shutdown();
            Environment.SetEnvironmentVariable(LogManager.DataDirectoryEnvironmentVariable, oldDataDir);
        }

        [Test]
        public void FileLoggerLocalTime()
        {
<<<<<<< HEAD
            using (var localTimeLogger = new FileBackedLogger("loctime", ".", LoggerType.TextLogFile,
                                                              LogManager.DefaultFileBufferSizeMB, 1,
                                                              FileBackedLogger.DefaultFilenameTemplate, true, TimeSpan.Zero, 0))
            {
                using (var utcTimeLogger = new FileBackedLogger("utctime", ".", LoggerType.TextLogFile,
                                                                LogManager.DefaultFileBufferSizeMB, 1,
                                                                FileBackedLogger.DefaultFilenameTemplate, false, TimeSpan.Zero, 0))
=======
            using (var localTimeLogger = new FileBackedLogger(
                new LogConfiguration("loctime", LogType.Text, LogManager.DefaultSubscriptions)
                {
                    Directory = ".",
                    RotationInterval = LogManager.MinRotationInterval,
                    TimestampLocal = true,
                }))
            {
                using (var utcTimeLogger = new FileBackedLogger(
                    new LogConfiguration("utctime", LogType.Text, LogManager.DefaultSubscriptions)
                    {
                        Directory = ".",
                        RotationInterval = LogManager.MinRotationInterval,
                        TimestampLocal = false,
                    }))
>>>>>>> cdb3bf45
                {
                    Assert.AreEqual(localTimeLogger.FilenameTemplate,
                                    LogManager.DefaultLocalTimeFilenameTemplate + FileBackedLogger.TextLogExtension);
                    Assert.AreEqual(utcTimeLogger.FilenameTemplate,
                                    LogManager.DefaultFilenameTemplate + FileBackedLogger.TextLogExtension);
                    // local time filename should be longer. (has timezone)
                    Assert.IsTrue(localTimeLogger.Logger.Filename.Length > utcTimeLogger.Logger.Filename.Length);
                }
            }
        }

        [Test]
        public void LogCreationAndDestruction()
        {
            LogManager.Start();

            var consoleLogger = LogManager.GetLogger<ConsoleLogger>(null);
            Assert.IsNotNull(consoleLogger);
            try
            {
                LogManager.DestroyLogger(consoleLogger);
                Assert.Fail();
            }
            catch (ArgumentException) { }

            var config = new LogConfiguration("testlog", LogType.Text, LogManager.DefaultSubscriptions);
            var someLogger = LogManager.CreateLogger<TextFileLogger>(config);
            Assert.IsNotNull(someLogger);
            Assert.AreSame(someLogger, LogManager.GetLogger<TextFileLogger>("testlog"));
            LogManager.DestroyLogger(someLogger);
            Assert.IsNull(LogManager.GetLogger<TextFileLogger>("testlog"));

            FileBackedLogger externalLogger = null;
            try
            {
<<<<<<< HEAD
                externalLogger = new FileBackedLogger("external", ".", LoggerType.TextLogFile,
                                                      LogManager.DefaultFileBufferSizeMB,
                                                      1, FileBackedLogger.DefaultFilenameTemplate,
                                                      false, TimeSpan.Zero, 0);
=======
                externalLogger =
                    new FileBackedLogger(new LogConfiguration("external", LogType.Text, LogManager.DefaultSubscriptions)
                                         {
                                             Directory = "."
                                         });
>>>>>>> cdb3bf45
                LogManager.DestroyLogger(externalLogger.Logger);
                Assert.Fail();
            }
            catch (ArgumentException) { }
            finally
            {
                externalLogger?.Dispose();
            }
            LogManager.Shutdown();
        }

        [Test]
        public void ManualFileLoggerRotation()
        {
            Assert.IsTrue(LogManager.MinDemandRotationDelta <= LogManager.MinRotationInterval,
                          "Error in modified constants. Rotation will not work as expected.");

            // Create a file with a large rotation time, then ensure manual rotation occurs.
            LogManager.Start();
            // Subscribe to our internal events to catch cases where file rotation would try to write a message
            // when the backing store isn't available.
            var subs = new[] {new EventProviderSubscription(InternalLogger.Write, EventLevel.Verbose),};
            var config = new LogConfiguration("testfile", LogType.Text, subs)
                         {
                             Directory = ".",
                             RotationInterval = LogManager.MaxRotationInterval
                         };
            using (var logger = LogManager.CreateLogger<TextFileLogger>(config))
            {
                Assert.IsNotNull(logger);

                string currentFilename = logger.Filename;
                Thread.Sleep(1000); // Default template includes seconds so wait at least one.
                Assert.IsTrue(LogManager.RotateFiles());
                string newFilename = logger.Filename;
                Assert.IsFalse(LogManager.RotateFiles()); // try to double rotate, limiter should stop us
                Assert.AreEqual(newFilename, logger.Filename);
                Assert.AreNotEqual(currentFilename, newFilename);
                currentFilename = newFilename;

                // Now wait to be allowed to rotate again.
                Thread.Sleep(LogManager.MinDemandRotationDelta * 1000);
                Assert.IsTrue(LogManager.RotateFiles());
                newFilename = logger.Filename;
                Assert.AreNotEqual(currentFilename, newFilename);
            }
            LogManager.Shutdown();
        }

        [Test]
        public void Miscellaneous()
        {
            // this is here because it really is bad to change this value. Hopefully anybody who changes it runs the
            // test and thinks twice.
            LogManager.Start();
            Assert.AreEqual(60, LogManager.MinRotationInterval);
            try
            {
                LogManager.DefaultRotationInterval *= 8675309;
                Assert.Fail();
            }
            catch (ArgumentOutOfRangeException) { }
            LogManager.Shutdown();
        }
    }
}<|MERGE_RESOLUTION|>--- conflicted
+++ resolved
@@ -38,15 +38,6 @@
             // Create a file with a 5 minute rotation time, then attempt to rotate it every minute and ensure it
             // only changes names once.
             DateTime now = DateTime.UtcNow;
-<<<<<<< HEAD
-            using (var utcLogger = new FileBackedLogger("loctime", ".", LoggerType.TextLogFile,
-                                                        LogManager.DefaultFileBufferSizeMB, 300,
-                                                        FileBackedLogger.DefaultFilenameTemplate, false, TimeSpan.Zero, 0))
-            {
-                using (var localLogger = new FileBackedLogger("utctime", ".", LoggerType.TextLogFile,
-                                                              LogManager.DefaultFileBufferSizeMB, 300,
-                                                              FileBackedLogger.DefaultFilenameTemplate, true, TimeSpan.Zero, 0))
-=======
             using (var utcLogger = new FileBackedLogger(
                 new LogConfiguration("utctime", LogType.Text, LogManager.DefaultSubscriptions)
                 {
@@ -62,7 +53,6 @@
                         RotationInterval = 300,
                         TimestampLocal = true,
                     }))
->>>>>>> cdb3bf45
                 {
                     Assert.IsNotNull(utcLogger);
                     utcLogger.CheckedRotate(now);
@@ -111,23 +101,12 @@
             LogManager.Start();
             try
             {
-<<<<<<< HEAD
-                new FileBackedLogger("badlogger", ".", LoggerType.MemoryBuffer,
-                                     LogManager.DefaultFileBufferSizeMB, 0,
-                                     FileBackedLogger.DefaultFilenameTemplate,
-                                     false, TimeSpan.Zero, 0);
-=======
                 new FileBackedLogger(new LogConfiguration("badlogger", LogType.MemoryBuffer,
                                                           LogManager.DefaultSubscriptions));
->>>>>>> cdb3bf45
                 Assert.Fail();
             }
             catch (ArgumentException) { }
 
-<<<<<<< HEAD
-            using (var logger = new FileBackedLogger("testfile", ".", LoggerType.TextLogFile,
-                                                     LogManager.DefaultFileBufferSizeMB, 0, "{0}", false, TimeSpan.Zero, 0))
-=======
             using (var logger = new FileBackedLogger(
                 new LogConfiguration("testfile", LogType.Text, LogManager.DefaultSubscriptions)
                 {
@@ -135,7 +114,6 @@
                     RotationInterval = 0,
                     FilenameTemplate = "{0}"
                 }))
->>>>>>> cdb3bf45
             {
                 Assert.IsNotNull(logger.Logger);
                 Assert.AreEqual(0, logger.RotationInterval);
@@ -185,15 +163,6 @@
         [Test]
         public void FileLoggerLocalTime()
         {
-<<<<<<< HEAD
-            using (var localTimeLogger = new FileBackedLogger("loctime", ".", LoggerType.TextLogFile,
-                                                              LogManager.DefaultFileBufferSizeMB, 1,
-                                                              FileBackedLogger.DefaultFilenameTemplate, true, TimeSpan.Zero, 0))
-            {
-                using (var utcTimeLogger = new FileBackedLogger("utctime", ".", LoggerType.TextLogFile,
-                                                                LogManager.DefaultFileBufferSizeMB, 1,
-                                                                FileBackedLogger.DefaultFilenameTemplate, false, TimeSpan.Zero, 0))
-=======
             using (var localTimeLogger = new FileBackedLogger(
                 new LogConfiguration("loctime", LogType.Text, LogManager.DefaultSubscriptions)
                 {
@@ -209,7 +178,6 @@
                         RotationInterval = LogManager.MinRotationInterval,
                         TimestampLocal = false,
                     }))
->>>>>>> cdb3bf45
                 {
                     Assert.AreEqual(localTimeLogger.FilenameTemplate,
                                     LogManager.DefaultLocalTimeFilenameTemplate + FileBackedLogger.TextLogExtension);
@@ -245,18 +213,11 @@
             FileBackedLogger externalLogger = null;
             try
             {
-<<<<<<< HEAD
-                externalLogger = new FileBackedLogger("external", ".", LoggerType.TextLogFile,
-                                                      LogManager.DefaultFileBufferSizeMB,
-                                                      1, FileBackedLogger.DefaultFilenameTemplate,
-                                                      false, TimeSpan.Zero, 0);
-=======
                 externalLogger =
                     new FileBackedLogger(new LogConfiguration("external", LogType.Text, LogManager.DefaultSubscriptions)
                                          {
                                              Directory = "."
                                          });
->>>>>>> cdb3bf45
                 LogManager.DestroyLogger(externalLogger.Logger);
                 Assert.Fail();
             }
